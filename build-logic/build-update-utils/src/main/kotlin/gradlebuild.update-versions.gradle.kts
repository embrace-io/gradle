
import com.google.gson.Gson
import gradlebuild.basics.releasedVersionsFile
import gradlebuild.buildutils.model.ReleasedVersion
import gradlebuild.buildutils.tasks.UpdateAgpVersions
import gradlebuild.buildutils.tasks.UpdateKotlinVersions
import gradlebuild.buildutils.tasks.UpdateReleasedVersions
import java.net.URI


tasks.named<UpdateDaemonJvm>("updateDaemonJvm") {
<<<<<<< HEAD
    jvmVersion = JavaLanguageVersion.of(17)
=======
    languageVersion = JavaLanguageVersion.of(17)
    vendor = JvmVendorSpec.ADOPTIUM
>>>>>>> e9d725e9
}

tasks.withType<UpdateReleasedVersions>().configureEach {
    releasedVersionsFile = releasedVersionsFile()
    group = "Versioning"
}

tasks.register<UpdateReleasedVersions>("updateReleasedVersions") {
    currentReleasedVersion = ReleasedVersion(
        project.findProperty("currentReleasedVersion").toString(),
        project.findProperty("currentReleasedVersionBuildTimestamp").toString()
    )
}

tasks.register<UpdateReleasedVersions>("updateReleasedVersionsToLatestNightly") {
    currentReleasedVersion = project.provider {
        val jsonText = URI("https://services.gradle.org/versions/nightly").toURL().readText()
        println(jsonText)
        val versionInfo = Gson().fromJson(jsonText, VersionBuildTimeInfo::class.java)
        ReleasedVersion(versionInfo.version, versionInfo.buildTime)
    }
}

tasks.register<UpdateAgpVersions>("updateAgpVersions") {
    comment = " Generated - Update by running `./gradlew updateAgpVersions`"
    minimumSupported = "7.3.0"
    propertiesFile = layout.projectDirectory.file("gradle/dependency-management/agp-versions.properties")
    compatibilityDocFile = layout.projectDirectory.file("platforms/documentation/docs/src/docs/userguide/releases/compatibility.adoc")
}

tasks.register<UpdateKotlinVersions>("updateKotlinVersions") {
    comment = " Generated - Update by running `./gradlew updateKotlinVersions`"
    minimumSupported = "1.6.10"
    propertiesFile = layout.projectDirectory.file("gradle/dependency-management/kotlin-versions.properties")
    compatibilityDocFile = layout.projectDirectory.file("platforms/documentation/docs/src/docs/userguide/releases/compatibility.adoc")
}

data class VersionBuildTimeInfo(val version: String, val buildTime: String)<|MERGE_RESOLUTION|>--- conflicted
+++ resolved
@@ -9,12 +9,7 @@
 
 
 tasks.named<UpdateDaemonJvm>("updateDaemonJvm") {
-<<<<<<< HEAD
-    jvmVersion = JavaLanguageVersion.of(17)
-=======
     languageVersion = JavaLanguageVersion.of(17)
-    vendor = JvmVendorSpec.ADOPTIUM
->>>>>>> e9d725e9
 }
 
 tasks.withType<UpdateReleasedVersions>().configureEach {
