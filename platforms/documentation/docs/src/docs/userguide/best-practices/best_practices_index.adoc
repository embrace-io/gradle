// Copyright (C) 2025 Gradle, Inc.
//
// Licensed under the Creative Commons Attribution-Noncommercial-ShareAlike 4.0 International License.;
// you may not use this file except in compliance with the License.
// You may obtain a copy of the License at
//
//      https://creativecommons.org/licenses/by-nc-sa/4.0/
//
// Unless required by applicable law or agreed to in writing, software
// distributed under the License is distributed on an "AS IS" BASIS,
// WITHOUT WARRANTIES OR CONDITIONS OF ANY KIND, either express or implied.
// See the License for the specific language governing permissions and
// limitations under the License.

[[best_practices_index]]
= Best Practices Index

The table below provides a complete list of documented Gradle Best Practices.

****
There are currently *22 Best Practices*.
****

Use this as a quick reference to track newly added recommendations, check adoption status, or explore areas for improving your build:

[.table]
|===
| Title | Section | Introduced in Gradle

| <<best_practices_general.adoc#use_kotlin_dsl,Use Kotlin DSL>> | General | 8.14
| <<best_practices_general.adoc#use_latest_minor_versions,Use the Latest Minor Version of Gradle>> | General | 8.14
| <<best_practices_general.adoc#use_the_plugins_block,Apply Plugins Using the plugins Block>> | General | 8.14
| <<best_practices_general.adoc#do_not_use_internal_apis,Do Not Use Internal APIs>> | General | 8.14
| <<best_practices_general.adoc#use_the_gradle_properties_file,Set build flags in gradle.properties>> | General | 9.0.0

| <<best_practices_structuring_builds.adoc#modularize_builds,Modularize Your Builds>> | Structuring Builds | 9.0.0
| <<best_practices_structuring_builds.adoc#no_source_in_root,Do Not Put Source Files in the Root Project>> | Structuring Builds | 9.0.0
| <<best_practices_structuring_builds.adoc#favor_composite_builds,Favor build-logic Composite Builds for Build Logic>> | Structuring Builds | 9.0.0
| <<best_practices_structuring_builds.adoc#avoid_empty_projects,Avoid Unintentionally Creating Empty Projects>> | Structuring Builds | 9.1.0

| <<best_practices_dependencies.adoc#single-gav-string,Single GAV String>> | Dependencies | 8.14
| <<best_practices_dependencies.adoc#use_version_catalogs,Use Version Catalogs to Centralize Dependency Versions>> | Dependencies | 9.0.0
| <<best_practices_dependencies.adoc#name_version_catalog_entries,Name Version Catalog Entries Appropriately>> | Dependencies | 9.0.0
| <<best_practices_dependencies.adoc#set_up_repositories_in_settings,Set up your Dependency Repositories in the Settings file>> | Dependencies | 9.0.0
| <<best_practices_dependencies.adoc#dont_depend_on_kotlin_stdlib,Don’t Explicitly Depend on the Kotlin Standard Library>> | Dependencies | 9.0.0
| <<best_practices_dependencies.adoc#avoid_duplicate_dependencies,Avoid Redundant Dependency Declarations>> | Dependencies | 9.0.0

| <<best_practices_tasks.adoc#avoid_depends_on,Avoid DependsOn>> | Task | 8.14
| <<best_practices_tasks.adoc#use_cacheability_annotations, Favor @CacheableTask and @DisableCachingByDefault over cacheIf(Spec) and doNotCacheIf(String, Spec)>> | Task | 8.14
| <<best_practices_tasks.adoc#group_describe_tasks,Group and Describe custom Tasks>> | Task | 9.0.0
| <<best_practices_tasks.adoc#avoid_provider_get_outside_task_action,Do not call `get()` on a Provider outside a Task action>> | Task | 9.1.0

| <<best_practices_performance.adoc#use_utf8_encoding,Enable UTF‑8>> | Performance | 9.0.0
<<<<<<< HEAD
| <<best_practices_performance.adoc#use_build_cache,Use the Build Cache>> | Performance | 9.1.0
=======
| <<best_practices_performance.adoc#avoid_computations_in_configuration_phase,Avoid Expensive Computations in Configuration Phase>> | Performance | 9.0.0
>>>>>>> 5baf86ed

| <<best_practices_security.adoc#best_practices_for_security,Validate the Gradle Distribution SHA-256 Checksum>> | Security | 9.1.0
|===<|MERGE_RESOLUTION|>--- conflicted
+++ resolved
@@ -18,7 +18,7 @@
 The table below provides a complete list of documented Gradle Best Practices.
 
 ****
-There are currently *22 Best Practices*.
+There are currently *23 Best Practices*.
 ****
 
 Use this as a quick reference to track newly added recommendations, check adoption status, or explore areas for improving your build:
@@ -51,11 +51,8 @@
 | <<best_practices_tasks.adoc#avoid_provider_get_outside_task_action,Do not call `get()` on a Provider outside a Task action>> | Task | 9.1.0
 
 | <<best_practices_performance.adoc#use_utf8_encoding,Enable UTF‑8>> | Performance | 9.0.0
-<<<<<<< HEAD
 | <<best_practices_performance.adoc#use_build_cache,Use the Build Cache>> | Performance | 9.1.0
-=======
 | <<best_practices_performance.adoc#avoid_computations_in_configuration_phase,Avoid Expensive Computations in Configuration Phase>> | Performance | 9.0.0
->>>>>>> 5baf86ed
 
 | <<best_practices_security.adoc#best_practices_for_security,Validate the Gradle Distribution SHA-256 Checksum>> | Security | 9.1.0
 |===