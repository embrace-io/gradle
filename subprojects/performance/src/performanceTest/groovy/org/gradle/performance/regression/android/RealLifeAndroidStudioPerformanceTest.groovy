--- conflicted
+++ resolved
@@ -53,11 +53,7 @@
         runner.warmUpRuns = 20
         runner.runs = 20
         runner.setupAndroidStudioSync()
-<<<<<<< HEAD
-        configureProjectJavaHomeToJdk11()
         configureLocalProperties()
-=======
->>>>>>> ab941b19
 
         when:
         def result = runner.run()
