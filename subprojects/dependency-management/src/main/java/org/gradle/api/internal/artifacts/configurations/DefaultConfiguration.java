--- conflicted
+++ resolved
@@ -1540,10 +1540,7 @@
         return identityPath;
     }
 
-<<<<<<< HEAD
-=======
-    @Override
->>>>>>> 5417d132
+    @Override
     public DomainObjectContext getDomainObjectContext() {
         return domainObjectContext;
     }
@@ -1985,7 +1982,6 @@
     private boolean isInitializing() {
         return roleAtCreation == null;
     }
-<<<<<<< HEAD
 
     private boolean isDetachedConfiguration() {
         return this.configurationsProvider instanceof DetachedConfigurationsProvider;
@@ -2010,32 +2006,6 @@
         return name.equals("apiElements") || name.equals("runtimeElements") && usage.equals("consumable") && !current;
     }
 
-=======
-
-    private boolean isDetachedConfiguration() {
-        return this.configurationsProvider instanceof DetachedConfigurationsProvider;
-    }
-
-    @SuppressWarnings("deprecation")
-    private boolean isInLegacyRole() {
-        return roleAtCreation == ConfigurationRoles.LEGACY;
-    }
-
-    /**
-     * Determine if this is a configuration that is permitted to change its usage, to support important 3rd party
-     * plugins such as Kotlin that do this.
-     * <p>
-     * This method is temporary, so the duplication of the configuration names defined in
-     * {@link JvmConstants}, which are not available to be referenced directly from here, is unfortunate, but not a showstopper.
-     *
-     * @return {@code true} if this is a configuration that is permitted to change its usage; {@code false} otherwise
-     */
-    @SuppressWarnings("JavadocReference")
-    private boolean isPermittedConfigurationForUsageChange(String usage, boolean current) {
-        return name.equals("apiElements") || name.equals("runtimeElements") && usage.equals("consumable") && !current;
-    }
-
->>>>>>> 5417d132
     /**
      * Determine if this is a configuration that is permitted to redundantly activate usage, to support important 3rd party
      * plugins such as Kotlin that do this.
