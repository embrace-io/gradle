--- conflicted
+++ resolved
@@ -249,6 +249,46 @@
             ]
         },
         {
+            "type": "org.gradle.api.plugins.antlr.AntlrSourceVirtualDirectory",
+            "member": "Class org.gradle.api.plugins.antlr.AntlrSourceVirtualDirectory",
+            "acceptation": "Removed deprecated class in Gradle 8.0",
+            "changes": [
+                "Class has been removed"
+            ]
+        },
+        {
+            "type": "org.gradle.api.plugins.antlr.AntlrSourceVirtualDirectory",
+            "member": "Field NAME",
+            "acceptation": "Removed deprecated field in Gradle 8.0",
+            "changes": [
+                "Field has been removed"
+            ]
+        },
+        {
+            "type": "org.gradle.api.plugins.antlr.AntlrSourceVirtualDirectory",
+            "member": "Method org.gradle.api.plugins.antlr.AntlrSourceVirtualDirectory.antlr(groovy.lang.Closure)",
+            "acceptation": "Removed deprecated method in Gradle 8.0",
+            "changes": [
+                "Method has been removed"
+            ]
+        },
+        {
+            "type": "org.gradle.api.plugins.antlr.AntlrSourceVirtualDirectory",
+            "member": "Method org.gradle.api.plugins.antlr.AntlrSourceVirtualDirectory.antlr(org.gradle.api.Action)",
+            "acceptation": "Removed deprecated method in Gradle 8.0",
+            "changes": [
+                "Method has been removed"
+            ]
+        },
+        {
+            "type": "org.gradle.api.plugins.antlr.AntlrSourceVirtualDirectory",
+            "member": "Method org.gradle.api.plugins.antlr.AntlrSourceVirtualDirectory.getAntlr()",
+            "acceptation": "Removed deprecated method in Gradle 8.0",
+            "changes": [
+                "Method has been removed"
+            ]
+        },
+        {
             "type": "org.gradle.api.reporting.ConfigurableReport",
             "member": "Method org.gradle.api.reporting.ConfigurableReport.setDestination(org.gradle.api.provider.Provider)",
             "acceptation": "Deprecated method removed",
@@ -552,25 +592,6 @@
                 "Method has been removed"
             ]
         },
-<<<<<<< HEAD
-=======
-        {
-            "type": "org.gradle.api.tasks.diagnostics.DependencyInsightReportTask",
-            "member": "Method org.gradle.api.tasks.diagnostics.DependencyInsightReportTask.setLegacyShowSinglePathToDependency(boolean)",
-            "acceptation": "Deprecated method removed in Gradle 8.0",
-            "changes": [
-                "Method has been removed"
-            ]
-        },
-        {
-            "type": "org.gradle.api.tasks.javadoc.Groovydoc",
-            "member": "Method org.gradle.api.tasks.javadoc.Groovydoc.isIncludePrivate()",
-            "acceptation": "Deprecated method removed in Gradle 8.0",
-            "changes": [
-                "Method has been removed"
-            ]
-        },
->>>>>>> dd4decad
         {
             "type": "org.gradle.testing.jacoco.tasks.JacocoMerge",
             "member": "Class org.gradle.testing.jacoco.tasks.JacocoMerge",
@@ -674,57 +695,6 @@
             "changes": [
                 "Method has been removed"
             ]
-<<<<<<< HEAD
-=======
-        },
-        {
-            "type": "org.gradle.kotlin.dsl.NamedDomainObjectContainerExtensionsKt",
-            "member": "Method org.gradle.kotlin.dsl.NamedDomainObjectContainerExtensionsKt.invoke(org.gradle.api.NamedDomainObjectContainer,kotlin.jvm.functions.Function1)",
-            "acceptation": "Removed deprecated method in Gradle 8.0",
-            "changes": [
-                "Method has been removed"
-            ]
-        },
-        {
-            "type": "org.gradle.api.plugins.antlr.AntlrSourceVirtualDirectory",
-            "member": "Class org.gradle.api.plugins.antlr.AntlrSourceVirtualDirectory",
-            "acceptation": "Removed deprecated class in Gradle 8.0",
-            "changes": [
-                "Class has been removed"
-            ]
-        },
-        {
-            "type": "org.gradle.api.plugins.antlr.AntlrSourceVirtualDirectory",
-            "member": "Field NAME",
-            "acceptation": "Removed deprecated field in Gradle 8.0",
-            "changes": [
-                "Field has been removed"
-            ]
-        },
-        {
-            "type": "org.gradle.api.plugins.antlr.AntlrSourceVirtualDirectory",
-            "member": "Method org.gradle.api.plugins.antlr.AntlrSourceVirtualDirectory.antlr(groovy.lang.Closure)",
-            "acceptation": "Removed deprecated method in Gradle 8.0",
-            "changes": [
-                "Method has been removed"
-            ]
-        },
-        {
-            "type": "org.gradle.api.plugins.antlr.AntlrSourceVirtualDirectory",
-            "member": "Method org.gradle.api.plugins.antlr.AntlrSourceVirtualDirectory.antlr(org.gradle.api.Action)",
-            "acceptation": "Removed deprecated method in Gradle 8.0",
-            "changes": [
-                "Method has been removed"
-            ]
-        },
-        {
-            "type": "org.gradle.api.plugins.antlr.AntlrSourceVirtualDirectory",
-            "member": "Method org.gradle.api.plugins.antlr.AntlrSourceVirtualDirectory.getAntlr()",
-            "acceptation": "Removed deprecated method in Gradle 8.0",
-            "changes": [
-                "Method has been removed"
-            ]
->>>>>>> dd4decad
         }
     ]
 }