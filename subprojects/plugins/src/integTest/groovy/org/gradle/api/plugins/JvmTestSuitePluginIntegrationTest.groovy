/*
 * Copyright 2021 the original author or authors.
 *
 * Licensed under the Apache License, Version 2.0 (the "License");
 * you may not use this file except in compliance with the License.
 * You may obtain a copy of the License at
 *
 *      http://www.apache.org/licenses/LICENSE-2.0
 *
 * Unless required by applicable law or agreed to in writing, software
 * distributed under the License is distributed on an "AS IS" BASIS,
 * WITHOUT WARRANTIES OR CONDITIONS OF ANY KIND, either express or implied.
 * See the License for the specific language governing permissions and
 * limitations under the License.
 */

package org.gradle.api.plugins

import org.gradle.integtests.fixtures.AbstractIntegrationSpec
import org.gradle.integtests.fixtures.ToBeFixedForConfigurationCache
import org.gradle.test.fixtures.file.TestFile

class JvmTestSuitePluginIntegrationTest extends AbstractIntegrationSpec {

    @ToBeFixedForConfigurationCache(because = ":outgoingVariants")
    def "JVM Test Suites plugin adds outgoing variants for default test suite"() {
        settingsFile << "rootProject.name = 'Test'"

        buildFile << """
            plugins {
                id 'java'
            }
            """

        file("src/test/java/SomeTest.java") << """
            import org.junit.Test;

            public class SomeTest {
                @Test public void foo() {}
            }
            """.stripIndent()

        expect:
        succeeds "outgoingVariants"

        def resultsPath = new TestFile(getTestDirectory(), 'build/test-results/test/binary').getRelativePathFromBase()
        outputContains("""
            --------------------------------------------------
            Variant testResultsElementsForTest
            --------------------------------------------------
            Capabilities
                - :Test:unspecified (default capability)
            Attributes
<<<<<<< HEAD
                - org.gradle.category      = documentation
                - org.gradle.docstype      = test-results-bin
                - org.gradle.targetname    = test
                - org.gradle.testsuitename = test
                - org.gradle.testsuitetype = unit-test
                - org.gradle.usage         = verification
=======
                - org.gradle.category              = verification
                - org.gradle.testsuite.name        = test
                - org.gradle.testsuite.target.name = test
                - org.gradle.testsuite.type        = unit-tests
                - org.gradle.verificationtype      = test-results
>>>>>>> a0076ccd

            Artifacts
                - $resultsPath (artifactType = directory)
            """.stripIndent())
    }

    @ToBeFixedForConfigurationCache(because = ":outgoingVariants")
    def "JVM Test Suites plugin adds outgoing variants for custom test suite"() {
        settingsFile << "rootProject.name = 'Test'"

        buildFile << """
            plugins {
                id 'java'
            }

            testing {
                suites {
                    integrationTest(JvmTestSuite) {
<<<<<<< HEAD
                        testType = TestType.INTEGRATION_TEST
=======
                        testType = TestSuiteType.INTEGRATION_TESTS
>>>>>>> a0076ccd

                        dependencies {
                            implementation project
                        }
                    }
                }
            }
            """.stripIndent()

        expect:
        succeeds "outgoingVariants"

        def resultsPath = new TestFile(getTestDirectory(), 'build/test-results/integrationTest/binary').getRelativePathFromBase()
        outputContains("""
            --------------------------------------------------
            Variant testResultsElementsForIntegrationTest
            --------------------------------------------------
            Capabilities
                - :Test:unspecified (default capability)
            Attributes
<<<<<<< HEAD
                - org.gradle.category      = documentation
                - org.gradle.docstype      = test-results-bin
                - org.gradle.targetname    = integrationTest
                - org.gradle.testsuitename = integrationTest
                - org.gradle.testsuitetype = integration-test
                - org.gradle.usage         = verification
=======
                - org.gradle.category              = verification
                - org.gradle.testsuite.name        = integrationTest
                - org.gradle.testsuite.target.name = integrationTest
                - org.gradle.testsuite.type        = integration-tests
                - org.gradle.verificationtype      = test-results
>>>>>>> a0076ccd

            Artifacts
                - $resultsPath (artifactType = directory)
            """.stripIndent())
    }

    def "Test coverage data can be consumed by another task via Dependency Management"() {
        buildFile << """
            plugins {
                id 'java'
            }

            repositories {
                ${mavenCentralRepository()}
            }

            testing {
                suites {
                    test {
                        useJUnit()
                        dependencies {
                            implementation project
                        }
                    }
                }
            }
            """.stripIndent()

        file("src/test/java/SomeTest.java") << """
            import org.junit.Test;

            public class SomeTest {
                @Test public void foo() {}
            }
            """.stripIndent()

        buildFile << """
            // A resolvable configuration to collect test results data
            def testDataConfig = configurations.create('testData') {
                visible = false
                canBeResolved = true
                canBeConsumed = false
                attributes {
                    attribute(Category.CATEGORY_ATTRIBUTE, objects.named(Category, Category.VERIFICATION))
                    attribute(VerificationType.VERIFICATION_TYPE_ATTRIBUTE, objects.named(VerificationType, VerificationType.TEST_RESULTS))
                }
            }

            dependencies {
                testData project
            }

            // Extract the artifact view for cc compatibility by providing it as an explicit task input
            def artifactView = testDataConfig.incoming.artifactView { view ->
                                   view.componentFilter { it in ProjectComponentIdentifier }
                                   view.lenient = true
                               }

            def testResolve = tasks.register('testResolve') {
                inputs.files(artifactView.files)
                doLast {
                    assert inputs.files.singleFile.name == 'binary'
                }
            }""".stripIndent()

        expect:
        succeeds('testResolve')
    }

    def "Test results data can be consumed by another task in a different project via Dependency Management"() {
        def subADir = createDir("subA")
        subADir.file("build.gradle") << """
            plugins {
                id 'java'
            }

            repositories {
                ${mavenCentralRepository()}
            }

            testing {
                suites {
                    test {
                        useJUnit()
                        dependencies {
                            implementation project
                        }
                    }
                }
            }
            """.stripIndent()

        subADir.file("src/test/java/SomeTestA.java") << """
            import org.junit.Test;

            public class SomeTestA {
                @Test public void foo() {}
            }
            """.stripIndent()

        def subBDir = createDir("subB")
        subBDir.file("build.gradle") << """
            plugins {
                id 'jvm-test-suite'
                id 'java'
            }

            repositories {
                ${mavenCentralRepository()}
            }

            testing {
                suites {
                    test {
                        useJUnit()
                        dependencies {
                            implementation project
                        }
                    }
                }
            }
            """.stripIndent()

        subBDir.file("src/test/java/SomeTestB.java") << """
            import org.junit.Test;

            public class SomeTestB {
                @Test public void foo() {}
            }
            """.stripIndent()

        settingsFile << """
            include ':subA'
            include ':subB'
            """.stripIndent()

        buildFile << """
            plugins {
                id 'java'
            }

            dependencies {
                implementation project(':subA')
                implementation project(':subB')
            }

            // A resolvable configuration to collect test results data
            def testDataConfig = configurations.create("testData") {
                visible = false
                canBeResolved = true
                canBeConsumed = false
                extendsFrom(configurations.implementation)
                attributes {
                    attribute(Category.CATEGORY_ATTRIBUTE, objects.named(Category, Category.VERIFICATION))
                    attribute(VerificationType.VERIFICATION_TYPE_ATTRIBUTE, objects.named(VerificationType, VerificationType.TEST_RESULTS))
                }
            }

            // Extract the artifact view for cc compatibility by providing it as an explicit task input
            def artifactView = testDataConfig.incoming.artifactView { view ->
                                   view.componentFilter { it in ProjectComponentIdentifier }
                                   view.lenient = true
                               }


            def testResolve = tasks.register('testResolve') {
                inputs.files(artifactView.files)
                def expectedResultsFiles = [file("subA/build/test-results/test/binary"),
                                            file("subB/build/test-results/test/binary")]
                doLast {
                    assert inputs.files.files.containsAll(expectedResultsFiles)
                }
            }

            """
        expect:
        succeeds('testResolve')
    }

    @ToBeFixedForConfigurationCache(because = "task references another task")
    def "Test results data can be consumed across transitive project dependencies via Dependency Management"() {
        def subDirectDir = createDir("direct")
        subDirectDir.file("build.gradle") << """
            plugins {
                id 'java'
            }

            repositories {
                ${mavenCentralRepository()}
            }

            dependencies {
                implementation project(':transitive')
            }

            testing {
                suites {
                    test {
                        useJUnit()
                        dependencies {
                            implementation project
                        }
                    }
                }
            }
            """.stripIndent()

        subDirectDir.file("src/test/java/SomeTestD.java") << """
            import org.junit.Test;

            public class SomeTestD {
                @Test public void foo() {}
            }
            """.stripIndent()

        def subTransitiveDir = createDir("transitive")
        subTransitiveDir.file("build.gradle") << """
            plugins {
                id 'java'
            }

            repositories {
                ${mavenCentralRepository()}
            }

            testing {
                suites {
                    test {
                        useJUnit()
                        dependencies {
                            implementation project
                        }
                    }
                }
            }
            """.stripIndent()

        subTransitiveDir.file("src/test/java/SomeTestT.java") << """
            import org.junit.Test;

            public class SomeTestT {
                @Test public void foo() {}
            }
            """.stripIndent()

        settingsFile << """
            include ':direct'
            include ':transitive'
            """.stripIndent()

        buildFile << """
            plugins {
                id 'java'
            }

            dependencies {
                implementation project(':direct')
            }

            // A resolvable configuration to collect test results data
            def testDataConfig = configurations.create("testData") {
                visible = false
                canBeResolved = true
                canBeConsumed = false
                extendsFrom(configurations.implementation)
                attributes {
                    attribute(Category.CATEGORY_ATTRIBUTE, objects.named(Category, Category.VERIFICATION))
                    attribute(VerificationType.VERIFICATION_TYPE_ATTRIBUTE, objects.named(VerificationType, VerificationType.TEST_RESULTS))
                }
            }

            def testResolve = tasks.register('testResolve') {
                doLast {
                    def artifactView = testDataConfig.incoming.artifactView { view ->
                        view.componentFilter { it in ProjectComponentIdentifier }
                        view.lenient = true
                    }.files
                    assert artifactView.files.containsAll([project(':direct').tasks["test"].binaryResultsDirectory.get().asFile,
                                                           project(':transitive').tasks["test"].binaryResultsDirectory.get().asFile])
                }
            }

            """
        expect:
        succeeds('testResolve')
    }

    def "Only one suite with a given test type allowed per project"() {
        settingsFile << """rootProject.name = 'Test'"""
        buildFile << """plugins {
                id 'java'
            }

            testing {
                suites {
                    primaryIntTest(JvmTestSuite) {
                        testType = TestType.INTEGRATION_TEST
                    }

                    secondaryIntTest(JvmTestSuite) {
                        testType = TestType.INTEGRATION_TEST
                    }
                }
            }
            """.stripIndent()

        expect:
        fails('primaryIntTest', 'secondaryIntTest')
        result.assertHasErrorOutput("Could not configure suite: 'secondaryIntTest'. Another test suite: 'primaryIntTest' uses the type: 'integration-test' and has already been configured in project: 'Test'.")
    }

    def "Only one suite with a given test type allowed per project (including the built-in test suite)"() {
        settingsFile << """rootProject.name = 'Test'"""
        buildFile << """plugins {
                id 'java'
            }

            testing {
                suites {
                    secondaryTest(JvmTestSuite) {
                        testType = TestType.UNIT_TEST
                    }
                }
            }
            """.stripIndent()

        expect:
        fails('test', 'secondaryTest')
        result.assertHasErrorOutput("Could not configure suite: 'test'. Another test suite: 'secondaryTest' uses the type: 'unit-test' and has already been configured in project: 'Test'.")
    }

    def "Test suites in different projects can use same test type"() {
        def subADir = createDir("subA")
        subADir.file("build.gradle") << """
            plugins {
                id 'java'
            }

            repositories {
                ${mavenCentralRepository()}
            }

            testing {
                suites {
                    integrationTest(JvmTestSuite) {
                        testType = TestType.INTEGRATION_TEST
                    }
                }
            }""".stripIndent()

        def subBDir = createDir("subB")
        subBDir.file("build.gradle") << """
            plugins {
                id 'java'
            }

            repositories {
                ${mavenCentralRepository()}
            }

            testing {
                suites {
                    integrationTest(JvmTestSuite) {
                        testType = TestType.INTEGRATION_TEST
                    }
                }
            }""".stripIndent()

        settingsFile << """
            include ':subA'
            include ':subB'
            """.stripIndent()

        buildFile << """
            plugins {
                id 'java'
            }

            tasks.register('allIntegrationTests') {
                dependsOn(':subA:integrationTest', ':subB:integrationTest')
            }
            """.stripIndent()

        expect:
        succeeds('allIntegrationTests')
    }

    private String systemFilePath(String path) {
        return path.replace('/', File.separator)
    }
}<|MERGE_RESOLUTION|>--- conflicted
+++ resolved
@@ -51,20 +51,11 @@
             Capabilities
                 - :Test:unspecified (default capability)
             Attributes
-<<<<<<< HEAD
-                - org.gradle.category      = documentation
-                - org.gradle.docstype      = test-results-bin
-                - org.gradle.targetname    = test
-                - org.gradle.testsuitename = test
-                - org.gradle.testsuitetype = unit-test
-                - org.gradle.usage         = verification
-=======
                 - org.gradle.category              = verification
                 - org.gradle.testsuite.name        = test
                 - org.gradle.testsuite.target.name = test
-                - org.gradle.testsuite.type        = unit-tests
+                - org.gradle.testsuite.type        = unit-test
                 - org.gradle.verificationtype      = test-results
->>>>>>> a0076ccd
 
             Artifacts
                 - $resultsPath (artifactType = directory)
@@ -83,11 +74,7 @@
             testing {
                 suites {
                     integrationTest(JvmTestSuite) {
-<<<<<<< HEAD
                         testType = TestType.INTEGRATION_TEST
-=======
-                        testType = TestSuiteType.INTEGRATION_TESTS
->>>>>>> a0076ccd
 
                         dependencies {
                             implementation project
@@ -108,20 +95,11 @@
             Capabilities
                 - :Test:unspecified (default capability)
             Attributes
-<<<<<<< HEAD
-                - org.gradle.category      = documentation
-                - org.gradle.docstype      = test-results-bin
-                - org.gradle.targetname    = integrationTest
-                - org.gradle.testsuitename = integrationTest
-                - org.gradle.testsuitetype = integration-test
-                - org.gradle.usage         = verification
-=======
                 - org.gradle.category              = verification
                 - org.gradle.testsuite.name        = integrationTest
                 - org.gradle.testsuite.target.name = integrationTest
-                - org.gradle.testsuite.type        = integration-tests
+                - org.gradle.testsuite.type        = integration-test
                 - org.gradle.verificationtype      = test-results
->>>>>>> a0076ccd
 
             Artifacts
                 - $resultsPath (artifactType = directory)
