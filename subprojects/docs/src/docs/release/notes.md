--- conflicted
+++ resolved
@@ -8,198 +8,8 @@
  [Some person](https://github.com/some-person)
 -->
 
-<<<<<<< HEAD
 <!-- 
 ## 1
-=======
-## Upgrade Instructions
-
-Switch your build to use Gradle @version@ by updating your wrapper:
-
-`./gradlew wrapper --gradle-version=@version@`
-
-See the [Gradle 5.x upgrade guide](userguide/upgrading_version_5.html#changes_@baseVersion@) to learn about deprecations, breaking changes and other considerations when upgrading to Gradle @version@.
-
-<!-- Do not add breaking changes or deprecations here! Add them to the upgrade guide instead. --> 
-
-<a name="test-fixtures"/>
-
-## Test fixtures for Java projects
-
-Gradle 5.6 introduces a new [Java test fixtures plugin](userguide/java_testing.html#sec:java_test_fixtures), which, when applied in combination with the `java` or `java-library` plugin, will create a conventional `testFixtures` source set.
-Gradle will automatically perform the wiring so that the `test` compilation depends on test fixtures, but more importantly, it allows other projects to depend on the test fixtures of a library.
-For example:
-
-```groovy
-dependencies {
-   // this will add the test fixtures of "my-lib" on the compile classpath of the tests of _this_ project
-   testImplementation(testFixtures(project(":my-lib")))
-}
-```
-
-## Central management of plugin versions with settings script
-
-Gradle 5.6 makes it easier to manage the versions of plugins used by your build. By configuring all plugin versions in a settings script within the new `pluginManagement.plugins {}` block, build scripts can apply plugins via the `plugins {}` block without specifying a version.
-
-```groovy
-pluginManagement {
-    plugins {
-        id 'org.my.plugin' version '1.1'
-    }
-}
-```
-
-One benefit of managing plugin versions in this way is that the `pluginManagement.plugins {}` block does not have the same constrained syntax as a build script `plugins {}` block. Plugin versions may be loaded from `gradle.properties`, or defined programmatically.
-
-See [plugin version management](userguide/plugins.html#sec:plugin_version_management) for more details.
-
-## Performance fix for using the Java library plugin in very large projects on Windows
-
-Very large multi-projects can suffer from a significant performance decrease in Java compilation when switching from the `java` to the `java-library` plugin.
-This is caused by the large amount of class files on the classpath, which is only an issue on Windows systems.
-You can now tell the `java-library` plugin to [prefer jars over class folders on the compile classpath](userguide/java_library_plugin.html#sec:java_library_known_issues_windows_performance) by setting the `org.gradle.java.compile-classpath-packaging` system property to `true`.
-
-## Improvements for plugin authors
-
-### Task dependencies are honored for `@Input` properties of type `Provider`
-
-Gradle can automatically calculate task dependencies based on the value of certain task input properties. 
-For example, for a property that is annotated with `@InputFiles` and that has type `FileCollection` or `Provider<Set<RegularFile>>`, 
-Gradle will inspect the value of the property and automatically add task dependencies for any task output files or directories in the collection. 
-
-In this release, Gradle also performs this analysis on task properties that are annotated with `@Input` and that have type `Provider<T>` (which also includes types such as `Property<T>`).
-This allow you to connect an output of a task to a non-file input parameter of another task.
-For example, you might have a task that runs the `git` command to determine the name of the current branch, and another task that uses the branch name to produce an application bundle.
-With this change you can connect the output of the first task as an input of the second task, and avoid running the `git` command at configuration time. 
-
-See the [user manual](userguide/lazy_configuration.html#sec:working_with_task_dependencies_in_lazy_properties) for examples and more details.
-
-### Convert a `FileCollection` to a `Provider`
-
-A new method `FileCollection.getElements()` has been added to allow the contents of the file collection to be viewed as a `Provider`. This `Provider` tracks the elements of the file collection and tasks that
-produce these files and can be connected to a `Property` instance.
- 
-### Finalize the value of a `ConfigurableFileCollection`
-
-A new method `ConfigurableFileCollection.finalizeValue()` has been added. This method resolves deferred values, such as `Provider` instances or Groovy closures or Kotlin functions, that may be present in the collection 
-to their final file locations and prevents further changes to the collection.
-
-This method works similarly to other `finalizeValue()` methods, such as `Property.finalizeValue()`.
-
-### Prevent changes to a `Property` or `ConfigurableFileCollection`
-
-New methods `Property.disallowChanges()` and `ConfigurableFileCollection.disallowChanges()` have been added. These methods disallow further changes to the property or collection.
-
-### `Provider` methods
-
-New methods `Provider.orElse(T)` and `Provider.orElse(Provider<T>)` has been added. These allow you to perform an 'or' operation on a provider and some other value.
-
-### Managed nested properties
-
-A custom type, such as a task type, plugin or project extension can be implemented as an abstract class or, in the case of project extensions and other data types, an interface.
-Under some conditions, Gradle can provide an implementation for abstract properties.
-
-Now, if the custom type has an abstract getter annotated with `@Nested`, Gradle will provide an implementation for the getter method and also create a value for the property.
-See the [user manual](userguide/custom_gradle_types.html#sec:managed_nested_properties) for more information.
-
-### Worker API improvements
-
-This release introduces a number of improvements to the Worker API.
-
-First, the classpath is now cleaner when submitting work using classloader or process isolation.  Extra jars (such as external jars used by Gradle itself) should no longer appear on the worker classpath.  
-
-Second, new classes have been introduced to make defining the unit of work implementation more straightforward and type safe.  It also makes it simpler to handle null values in work parameters.  Instead of a `Runnable`, the unit of work is defined by extending the `WorkAction` and `WorkParameters` interfaces.  For example:
-
-```groovy
-// Define an interface that represents the parameters of your WorkAction.  Gradle will generate a parameters object from this interface.
-interface ReverseParameters extends WorkParameters {
-    Property<File> getFileToReverse()
-    Property<File> getDestinationFile()
-}
-
-// Define an abstract class that represents your unit of work and uses the parameters defined above.
-// No need to define the getParameters() method - this will be injected by Gradle.
-abstract class ReverseFile implements WorkAction<ReverseParameters> {
-    @Override
-    public void execute() {
-        File fileToReverse = parameters.fileToReverse.get()
-        parameters.destinationFile.get().text = fileToReverse.text.reverse()
-        if (Boolean.getBoolean("org.gradle.sample.showFileSize")) {
-            println "Reversed ${fileToReverse.size()} bytes from ${fileToReverse.name}"
-        }
-    }
-}
-```
-
-Last, new methods have been added to `WorkerExecutor` that should make the API simpler and easier to use.  The `noIsolation()`, `classLoaderIsolation()` and `processIsolation()` methods all return a `WorkQueue` object that can be used to submit multiple items of work that have the same requirements.  For example:
-
-```groovy
-// Create a WorkQueue with requirements for all work that is submitted to it
-WorkQueue workQueue = workerExecutor.processIsolation() { ProcessWorkerSpec spec ->
-    // Configure the options for the forked process
-    forkOptions { JavaForkOptions options ->
-        options.maxHeapSize = "512m"
-        options.systemProperty "org.gradle.sample.showFileSize", "true"
-    }
-}
-
-// Create and submit a unit of work for each file
-sourceFiles.each { file ->
-    workQueue.submit(ReverseFile.class) { ReverseParameters parameters ->
-        parameters.fileToReverse = file
-        parameters.destinationFile = project.file("$outputDir/${file.name}")
-    }
-}
-
-```
-
-See the [user manual](userguide/custom_tasks.html#using-the-worker-api) for more information on using the new API.  
-
-The existing `WorkerExecutor.submit()` method can still be used, but will be deprecated in Gradle 6.0 and removed in Gradle 7.0.
-
-## Improved handling of ZIP archives on classpaths
-
-Compile classpath and runtime classpath analysis will now detect the most common zip extension instead of only supporting `.jar`.
-It will inspect nested zip archives as well instead of treating them as blobs. This improves the likelihood of cache hits for tasks
-that take such nested zips as an input, e.g. when testing applications packaged as a fat jar.
-
-The ZIP analysis now also avoids unpacking entries that are irrelevant, e.g. resource files on a compile classpath. 
-This improves performance for projects with a large amount of resource files.
-
-## Support for PMD incremental analysis
-
-TBD
-
-This was contributed by [Juan Martín Sotuyo Dodero](https://github.com/jsotuyod).
-
-## Incubating support for Groovy compilation avoidance
-
-Gradle now supports experimental compilation avoidance for Groovy. 
-This accelerates Groovy compilation by avoiding re-compiling dependent projects if only non-ABI changes are detected.
-See [Groovy compilation avoidance](userguide/groovy_plugin.html#sec:groovy_compilation_avoidance) for more details.
-
-## Experimental incremental Groovy compilation
-
-Gradle now supports experimental incremental compilation for Groovy.
-If only a small set of Groovy source files are changed, only the affected source files will be recompiled.
-For example, if you only change a few Groovy test classes, you don't need to recompile all Groovy test source files - only the changed ones need to be recompiled.
-See [Incremental Groovy compilation](userguide/groovy_plugin.html#sec:incremental_groovy_compilation) in the user manual for more details.
-
-## Closed Eclipse Buildship projects
-
-Closed gradle projects in an eclipse workspace can now be substituted for their respective jar files. In addition to this 
-those jars can now be built during Buildship eclipse model synchronization.
-
-The upcoming version of Buildship is required to take advantage of this behavior.
-
-This was contributed by [Christian Fränkel](https://github.com/fraenkelc).
-
-## Executable Jar support with `project.javaexec` and `JavaExec`
-
-TBD
-
-## File case changes when copying files on case-insensitive file systems are now handled correctly
->>>>>>> e21917cc
 
 details of 1
 
