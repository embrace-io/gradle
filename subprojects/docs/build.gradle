--- conflicted
+++ resolved
@@ -812,14 +812,6 @@
             // Tests that can and has to be fixed to run with the configuration cache enabled.
             // Set the Gradle property runBrokenConfigurationCacheDocsTests=true to run tests from this list or any of the lists above.
             def testsToBeFixedForConfigurationCache = [
-<<<<<<< HEAD
-                "snippet-dependency-management-customizing-resolution-capability-substitution-rule_groovy_capability_substitution.sample",
-                "snippet-dependency-management-customizing-resolution-capability-substitution-rule_kotlin_capability_substitution.sample",
-=======
-                "snippet-dependency-management-customizing-resolution-ivy-metadata-rule_groovy_ivyComonentMetadataRule.sample",
-                "snippet-dependency-management-customizing-resolution-ivy-metadata-rule_kotlin_ivyComonentMetadataRule.sample",
->>>>>>> a03b95d3
-
                 "snippet-dependency-management-customizing-resolution-metadata-rule_groovy_comonentMetadataRules.sample",
                 "snippet-dependency-management-customizing-resolution-metadata-rule_kotlin_comonentMetadataRules.sample",
 
