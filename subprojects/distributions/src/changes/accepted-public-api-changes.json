{
    "acceptedApiChanges": [
        {
            "type": "org.gradle.caching.configuration.BuildCacheConfiguration",
            "member": "Method org.gradle.caching.configuration.BuildCacheConfiguration.getLocal()",
            "acceptation": "Local cache configuration is always a DirectoryBuildCache now",
            "changes": []
        },
        {
            "type": "org.gradle.api.tasks.Delete",
            "member": "Method org.gradle.api.tasks.Delete.getClock()",
            "acceptation": "Injected service removed",
            "changes": [
                "Method has been removed"
            ]
        },
        {
            "type": "org.gradle.api.tasks.Delete",
            "member": "Method org.gradle.api.tasks.Delete.getFileResolver()",
            "acceptation": "Injected service removed",
            "changes": [
                "Method has been removed"
            ]
        },
        {
            "type": "org.gradle.api.tasks.Delete",
            "member": "Method org.gradle.api.tasks.Delete.getFileSystem()",
            "acceptation": "Injected service removed",
            "changes": [
                "Method has been removed"
            ]
        },
        {
            "type": "org.gradle.api.tasks.AbstractCopyTask",
            "member": "Method org.gradle.api.tasks.AbstractCopyTask.getFileSystem()",
            "acceptation": "Legacy type removed",
            "changes": [
                "Method return type has changed"
            ]
        },
        {
            "type": "org.gradle.plugins.signing.SignOperation",
            "member": "Class org.gradle.plugins.signing.SignOperation",
            "acceptation": "Public type turned internal to forbid direct instantiation",
            "changes": [
                "Class is now abstract"
            ]
        },
        {
            "type": "org.gradle.api.tasks.compile.AbstractCompile",
            "member": "Method org.gradle.api.tasks.compile.AbstractCompile.compile()",
            "acceptation": "method shouldn't be used",
            "changes": [
                "Method has been removed"
            ]
        },
        {
            "type": "org.gradle.language.nativeplatform.tasks.UnexportMainSymbol",
            "member": "Class org.gradle.language.nativeplatform.tasks.UnexportMainSymbol",
            "acceptation": "The class is incubating and was simply moved",
            "changes": [
                "Interface has been added"
            ]
        },
        {
            "type": "org.gradle.language.nativeplatform.tasks.UnexportMainSymbol",
            "member": "Method org.gradle.language.nativeplatform.tasks.UnexportMainSymbol.getObjects()",
            "acceptation": "The class is incubating and was simply moved",
            "changes": []
        },
        {
            "type": "org.gradle.language.nativeplatform.tasks.UnexportMainSymbol",
            "member": "Method org.gradle.language.nativeplatform.tasks.UnexportMainSymbol.getOutputDirectory()",
            "acceptation": "The class is incubating and was simply moved",
            "changes": []
        },
        {
            "type": "org.gradle.language.nativeplatform.tasks.UnexportMainSymbol",
            "member": "Method org.gradle.language.nativeplatform.tasks.UnexportMainSymbol.getRelocatedObjects()",
            "acceptation": "The class is incubating and was simply moved",
            "changes": []
        },
        {
            "type": "org.gradle.language.nativeplatform.tasks.UnexportMainSymbol",
            "member": "Method org.gradle.language.nativeplatform.tasks.UnexportMainSymbol.unexport(org.gradle.work.InputChanges)",
            "acceptation": "The class is incubating and was simply moved",
            "changes": []
        },
        {
            "type": "org.gradle.language.nativeplatform.tasks.UnexportMainSymbol",
            "member": "Constructor org.gradle.language.nativeplatform.tasks.UnexportMainSymbol()",
            "acceptation": "The class is incubating and was simply move",
            "changes": []
        },
        {
            "type": "org.gradle.api.plugins.antlr.AntlrTask",
            "member": "Method org.gradle.api.plugins.antlr.AntlrTask.execute(org.gradle.api.tasks.incremental.IncrementalTaskInputs)",
            "acceptation": "Migrated to use InputChanges",
            "changes": [
                "Method has been removed"
            ]
        },
        {
            "type": "org.gradle.api.artifacts.repositories.IvyArtifactRepository",
            "member": "Class org.gradle.api.artifacts.repositories.IvyArtifactRepository",
            "acceptation": "Common methods extracted to UrlArtifactRepository",
            "changes": [
                "org.gradle.api.artifacts.repositories.UrlArtifactRepository"
            ]
        },
        {
            "type": "org.gradle.api.artifacts.repositories.MavenArtifactRepository",
            "member": "Class org.gradle.api.artifacts.repositories.MavenArtifactRepository",
            "acceptation": "Common methods extracted to UrlArtifactRepository",
            "changes": [
                "org.gradle.api.artifacts.repositories.UrlArtifactRepository"
            ]
        },
        {
            "type": "org.gradle.api.tasks.TaskValidationException",
            "member": "Class org.gradle.api.tasks.TaskValidationException",
            "acceptation": "TaskValidationException is removed",
            "changes": [
                "Class has been removed"
            ]
        },
        {
            "type": "org.gradle.api.tasks.TaskValidationException",
            "member": "Constructor org.gradle.api.tasks.TaskValidationException(java.lang.String,java.util.List)",
            "acceptation": "TaskValidationException is removed",
            "changes": [
                "Constructor has been removed"
            ]
        },
        {
            "type": "org.gradle.plugin.devel.tasks.ValidateTaskProperties",
            "member": "Class org.gradle.plugin.devel.tasks.ValidateTaskProperties",
            "acceptation": "ValidateTaskProperties is no longer a ConventionTask",
            "changes": [
                "org.gradle.api.internal.ConventionTask.conventionMapping(java.lang.String,groovy.lang.Closure)",
                "org.gradle.api.internal.ConventionTask.conventionMapping(java.lang.String,java.util.concurrent.Callable)",
                "org.gradle.api.internal.ConventionTask.getConventionMapping()"
            ]
        },
        {
            "type": "org.gradle.kotlin.dsl.ComponentMetadataHandlerExtensionsKt",
            "member": "Class org.gradle.kotlin.dsl.ComponentMetadataHandlerExtensionsKt",
            "acceptation": "Reified versions of methods that are already de-incubated",
            "changes": []
        },
        {
            "type": "org.gradle.kotlin.dsl.ComponentMetadataHandlerExtensionsKt",
            "member": "Method org.gradle.kotlin.dsl.ComponentMetadataHandlerExtensionsKt.all(org.gradle.api.artifacts.dsl.ComponentMetadataHandler)",
            "acceptation": "Reified versions of methods that are already de-incubated",
            "changes": []
        },
        {
            "type": "org.gradle.kotlin.dsl.ComponentMetadataHandlerExtensionsKt",
            "member": "Method org.gradle.kotlin.dsl.ComponentMetadataHandlerExtensionsKt.all(org.gradle.api.artifacts.dsl.ComponentMetadataHandler,org.gradle.api.Action)",
            "acceptation": "Reified versions of methods that are already de-incubated",
            "changes": []
        },
        {
            "type": "org.gradle.kotlin.dsl.ComponentMetadataHandlerExtensionsKt",
            "member": "Method org.gradle.kotlin.dsl.ComponentMetadataHandlerExtensionsKt.withModule(org.gradle.api.artifacts.dsl.ComponentMetadataHandler,java.lang.Object)",
            "acceptation": "Reified versions of methods that are already de-incubated",
            "changes": []
        },
        {
            "type": "org.gradle.kotlin.dsl.ComponentMetadataHandlerExtensionsKt",
            "member": "Method org.gradle.kotlin.dsl.ComponentMetadataHandlerExtensionsKt.withModule(org.gradle.api.artifacts.dsl.ComponentMetadataHandler,java.lang.Object,org.gradle.api.Action)",
            "acceptation": "Reified versions of methods that are already de-incubated",
            "changes": []
        },
        {
            "type": "org.gradle.api.reflect.TypeOf",
            "member": "Method org.gradle.api.reflect.TypeOf.getLowerBound()",
            "acceptation": "It goes with the already public API, getUpperBound",
            "changes": []
        },
        {
<<<<<<< HEAD
            "type": "org.gradle.kotlin.dsl.KotlinScriptTemplate",
            "member": "Class org.gradle.kotlin.dsl.KotlinScriptTemplate",
            "acceptation": "Annotation is no longer required",
            "changes": [
                "Class has been removed"
=======
            "type": "org.gradle.StartParameter",
            "member": "Method org.gradle.StartParameter.doUseEmptySettings()",
            "acceptation": "Method added to work around the deprecation of useEmptySettings(). Users are not intended to extend the StartParameter class.",
            "changes": []
        },
        {
            "type": "org.gradle.api.artifacts.ComponentMetadataDetails",
            "member": "Method org.gradle.api.artifacts.ComponentMetadataDetails.addVariant(java.lang.String,org.gradle.api.Action)",
            "acceptation": "Method added to complete component metadata rules functionality that is de-incubated in 6.0",
            "changes": [
                "Method added to interface"
            ]
        },
        {
            "type": "org.gradle.api.artifacts.ComponentMetadataDetails",
            "member": "Method org.gradle.api.artifacts.ComponentMetadataDetails.addVariant(java.lang.String,java.lang.String,org.gradle.api.Action)",
            "acceptation": "Method added to complete component metadata rules functionality that is de-incubated in 6.0",
            "changes": [
                "Method added to interface"
            ]
        },
        {
            "type": "org.gradle.api.artifacts.MutableVariantFilesMetadata",
            "member": "Class org.gradle.api.artifacts.MutableVariantFilesMetadata",
            "acceptation": "Method added to complete component metadata rules functionality that is de-incubated in 6.0",
            "changes": []
        },
        {
            "type": "org.gradle.api.artifacts.MutableVariantFilesMetadata",
            "member": "Method org.gradle.api.artifacts.MutableVariantFilesMetadata.addFile(java.lang.String)",
            "acceptation": "Method added to complete component metadata rules functionality that is de-incubated in 6.0",
            "changes": []
        },
        {
            "type": "org.gradle.api.artifacts.MutableVariantFilesMetadata",
            "member": "Method org.gradle.api.artifacts.MutableVariantFilesMetadata.addFile(java.lang.String,java.lang.String)",
            "acceptation": "Method added to complete component metadata rules functionality that is de-incubated in 6.0",
            "changes": []
        },
        {
            "type": "org.gradle.api.artifacts.MutableVariantFilesMetadata",
            "member": "Method org.gradle.api.artifacts.MutableVariantFilesMetadata.removeAllFiles()",
            "acceptation": "Method added to complete component metadata rules functionality that is de-incubated in 6.0",
            "changes": []
        },
        {
            "type": "org.gradle.api.artifacts.VariantFileMetadata",
            "member": "Class org.gradle.api.artifacts.VariantFileMetadata",
            "acceptation": "Method added to complete component metadata rules functionality that is de-incubated in 6.0",
            "changes": []
        },
        {
            "type": "org.gradle.api.artifacts.VariantFileMetadata",
            "member": "Method org.gradle.api.artifacts.VariantFileMetadata.getName()",
            "acceptation": "Method added to complete component metadata rules functionality that is de-incubated in 6.0",
            "changes": []
        },
        {
            "type": "org.gradle.api.artifacts.VariantFileMetadata",
            "member": "Method org.gradle.api.artifacts.VariantFileMetadata.getUrl()",
            "acceptation": "Method added to complete component metadata rules functionality that is de-incubated in 6.0",
            "changes": []
        },
        {
            "type": "org.gradle.api.publish.ivy.IvyPublication",
            "member": "Method org.gradle.api.publish.ivy.IvyPublication.suppressAllIvyMetadataWarnings()",
            "acceptation": "Method added to complete GMM publishing functionality that is the default in 6.0",
            "changes": [
                "Method added to interface"
            ]
        },
        {
            "type": "org.gradle.api.publish.ivy.IvyPublication",
            "member": "Method org.gradle.api.publish.ivy.IvyPublication.suppressIvyMetadataWarningsFor(java.lang.String)",
            "acceptation": "Method added to complete GMM publishing functionality that is the default in 6.0",
            "changes": [
                "Method added to interface"
            ]
        },
        {
            "type": "org.gradle.api.publish.maven.MavenPublication",
            "member": "Method org.gradle.api.publish.maven.MavenPublication.suppressAllPomMetadataWarnings()",
            "acceptation": "Method added to complete GMM publishing functionality that is the default in 6.0",
            "changes": [
                "Method added to interface"
            ]
        },
        {
            "type": "org.gradle.api.publish.maven.MavenPublication",
            "member": "Method org.gradle.api.publish.maven.MavenPublication.suppressPomMetadataWarningsFor(java.lang.String)",
            "acceptation": "Method added to complete GMM publishing functionality that is the default in 6.0",
            "changes": [
                "Method added to interface"
            ]
        },
        {
            "type": "org.gradle.api.plugins.BasePluginConvention",
            "member": "Method org.gradle.api.plugins.BasePluginConvention.getDistsDirectory()",
            "acceptation": "This replaces getDistsDir",
            "changes": [
                "Abstract method has been added to this class"
            ]
        },
        {
            "type": "org.gradle.api.plugins.BasePluginConvention",
            "member": "Method org.gradle.api.plugins.BasePluginConvention.getLibsDirectory()",
            "acceptation": "This replaces getLibsDir",
            "changes": [
                "Abstract method has been added to this class"
>>>>>>> 9e8e4d14
            ]
        }
    ]
}<|MERGE_RESOLUTION|>--- conflicted
+++ resolved
@@ -179,123 +179,123 @@
             "changes": []
         },
         {
-<<<<<<< HEAD
+            "type": "org.gradle.StartParameter",
+            "member": "Method org.gradle.StartParameter.doUseEmptySettings()",
+            "acceptation": "Method added to work around the deprecation of useEmptySettings(). Users are not intended to extend the StartParameter class.",
+            "changes": []
+        },
+        {
+            "type": "org.gradle.api.artifacts.ComponentMetadataDetails",
+            "member": "Method org.gradle.api.artifacts.ComponentMetadataDetails.addVariant(java.lang.String,org.gradle.api.Action)",
+            "acceptation": "Method added to complete component metadata rules functionality that is de-incubated in 6.0",
+            "changes": [
+                "Method added to interface"
+            ]
+        },
+        {
+            "type": "org.gradle.api.artifacts.ComponentMetadataDetails",
+            "member": "Method org.gradle.api.artifacts.ComponentMetadataDetails.addVariant(java.lang.String,java.lang.String,org.gradle.api.Action)",
+            "acceptation": "Method added to complete component metadata rules functionality that is de-incubated in 6.0",
+            "changes": [
+                "Method added to interface"
+            ]
+        },
+        {
+            "type": "org.gradle.api.artifacts.MutableVariantFilesMetadata",
+            "member": "Class org.gradle.api.artifacts.MutableVariantFilesMetadata",
+            "acceptation": "Method added to complete component metadata rules functionality that is de-incubated in 6.0",
+            "changes": []
+        },
+        {
+            "type": "org.gradle.api.artifacts.MutableVariantFilesMetadata",
+            "member": "Method org.gradle.api.artifacts.MutableVariantFilesMetadata.addFile(java.lang.String)",
+            "acceptation": "Method added to complete component metadata rules functionality that is de-incubated in 6.0",
+            "changes": []
+        },
+        {
+            "type": "org.gradle.api.artifacts.MutableVariantFilesMetadata",
+            "member": "Method org.gradle.api.artifacts.MutableVariantFilesMetadata.addFile(java.lang.String,java.lang.String)",
+            "acceptation": "Method added to complete component metadata rules functionality that is de-incubated in 6.0",
+            "changes": []
+        },
+        {
+            "type": "org.gradle.api.artifacts.MutableVariantFilesMetadata",
+            "member": "Method org.gradle.api.artifacts.MutableVariantFilesMetadata.removeAllFiles()",
+            "acceptation": "Method added to complete component metadata rules functionality that is de-incubated in 6.0",
+            "changes": []
+        },
+        {
+            "type": "org.gradle.api.artifacts.VariantFileMetadata",
+            "member": "Class org.gradle.api.artifacts.VariantFileMetadata",
+            "acceptation": "Method added to complete component metadata rules functionality that is de-incubated in 6.0",
+            "changes": []
+        },
+        {
+            "type": "org.gradle.api.artifacts.VariantFileMetadata",
+            "member": "Method org.gradle.api.artifacts.VariantFileMetadata.getName()",
+            "acceptation": "Method added to complete component metadata rules functionality that is de-incubated in 6.0",
+            "changes": []
+        },
+        {
+            "type": "org.gradle.api.artifacts.VariantFileMetadata",
+            "member": "Method org.gradle.api.artifacts.VariantFileMetadata.getUrl()",
+            "acceptation": "Method added to complete component metadata rules functionality that is de-incubated in 6.0",
+            "changes": []
+        },
+        {
+            "type": "org.gradle.api.publish.ivy.IvyPublication",
+            "member": "Method org.gradle.api.publish.ivy.IvyPublication.suppressAllIvyMetadataWarnings()",
+            "acceptation": "Method added to complete GMM publishing functionality that is the default in 6.0",
+            "changes": [
+                "Method added to interface"
+            ]
+        },
+        {
+            "type": "org.gradle.api.publish.ivy.IvyPublication",
+            "member": "Method org.gradle.api.publish.ivy.IvyPublication.suppressIvyMetadataWarningsFor(java.lang.String)",
+            "acceptation": "Method added to complete GMM publishing functionality that is the default in 6.0",
+            "changes": [
+                "Method added to interface"
+            ]
+        },
+        {
+            "type": "org.gradle.api.publish.maven.MavenPublication",
+            "member": "Method org.gradle.api.publish.maven.MavenPublication.suppressAllPomMetadataWarnings()",
+            "acceptation": "Method added to complete GMM publishing functionality that is the default in 6.0",
+            "changes": [
+                "Method added to interface"
+            ]
+        },
+        {
+            "type": "org.gradle.api.publish.maven.MavenPublication",
+            "member": "Method org.gradle.api.publish.maven.MavenPublication.suppressPomMetadataWarningsFor(java.lang.String)",
+            "acceptation": "Method added to complete GMM publishing functionality that is the default in 6.0",
+            "changes": [
+                "Method added to interface"
+            ]
+        },
+        {
+            "type": "org.gradle.api.plugins.BasePluginConvention",
+            "member": "Method org.gradle.api.plugins.BasePluginConvention.getDistsDirectory()",
+            "acceptation": "This replaces getDistsDir",
+            "changes": [
+                "Abstract method has been added to this class"
+            ]
+        },
+        {
+            "type": "org.gradle.api.plugins.BasePluginConvention",
+            "member": "Method org.gradle.api.plugins.BasePluginConvention.getLibsDirectory()",
+            "acceptation": "This replaces getLibsDir",
+            "changes": [
+                "Abstract method has been added to this class"
+            ]
+        },
+        {
             "type": "org.gradle.kotlin.dsl.KotlinScriptTemplate",
             "member": "Class org.gradle.kotlin.dsl.KotlinScriptTemplate",
             "acceptation": "Annotation is no longer required",
             "changes": [
                 "Class has been removed"
-=======
-            "type": "org.gradle.StartParameter",
-            "member": "Method org.gradle.StartParameter.doUseEmptySettings()",
-            "acceptation": "Method added to work around the deprecation of useEmptySettings(). Users are not intended to extend the StartParameter class.",
-            "changes": []
-        },
-        {
-            "type": "org.gradle.api.artifacts.ComponentMetadataDetails",
-            "member": "Method org.gradle.api.artifacts.ComponentMetadataDetails.addVariant(java.lang.String,org.gradle.api.Action)",
-            "acceptation": "Method added to complete component metadata rules functionality that is de-incubated in 6.0",
-            "changes": [
-                "Method added to interface"
-            ]
-        },
-        {
-            "type": "org.gradle.api.artifacts.ComponentMetadataDetails",
-            "member": "Method org.gradle.api.artifacts.ComponentMetadataDetails.addVariant(java.lang.String,java.lang.String,org.gradle.api.Action)",
-            "acceptation": "Method added to complete component metadata rules functionality that is de-incubated in 6.0",
-            "changes": [
-                "Method added to interface"
-            ]
-        },
-        {
-            "type": "org.gradle.api.artifacts.MutableVariantFilesMetadata",
-            "member": "Class org.gradle.api.artifacts.MutableVariantFilesMetadata",
-            "acceptation": "Method added to complete component metadata rules functionality that is de-incubated in 6.0",
-            "changes": []
-        },
-        {
-            "type": "org.gradle.api.artifacts.MutableVariantFilesMetadata",
-            "member": "Method org.gradle.api.artifacts.MutableVariantFilesMetadata.addFile(java.lang.String)",
-            "acceptation": "Method added to complete component metadata rules functionality that is de-incubated in 6.0",
-            "changes": []
-        },
-        {
-            "type": "org.gradle.api.artifacts.MutableVariantFilesMetadata",
-            "member": "Method org.gradle.api.artifacts.MutableVariantFilesMetadata.addFile(java.lang.String,java.lang.String)",
-            "acceptation": "Method added to complete component metadata rules functionality that is de-incubated in 6.0",
-            "changes": []
-        },
-        {
-            "type": "org.gradle.api.artifacts.MutableVariantFilesMetadata",
-            "member": "Method org.gradle.api.artifacts.MutableVariantFilesMetadata.removeAllFiles()",
-            "acceptation": "Method added to complete component metadata rules functionality that is de-incubated in 6.0",
-            "changes": []
-        },
-        {
-            "type": "org.gradle.api.artifacts.VariantFileMetadata",
-            "member": "Class org.gradle.api.artifacts.VariantFileMetadata",
-            "acceptation": "Method added to complete component metadata rules functionality that is de-incubated in 6.0",
-            "changes": []
-        },
-        {
-            "type": "org.gradle.api.artifacts.VariantFileMetadata",
-            "member": "Method org.gradle.api.artifacts.VariantFileMetadata.getName()",
-            "acceptation": "Method added to complete component metadata rules functionality that is de-incubated in 6.0",
-            "changes": []
-        },
-        {
-            "type": "org.gradle.api.artifacts.VariantFileMetadata",
-            "member": "Method org.gradle.api.artifacts.VariantFileMetadata.getUrl()",
-            "acceptation": "Method added to complete component metadata rules functionality that is de-incubated in 6.0",
-            "changes": []
-        },
-        {
-            "type": "org.gradle.api.publish.ivy.IvyPublication",
-            "member": "Method org.gradle.api.publish.ivy.IvyPublication.suppressAllIvyMetadataWarnings()",
-            "acceptation": "Method added to complete GMM publishing functionality that is the default in 6.0",
-            "changes": [
-                "Method added to interface"
-            ]
-        },
-        {
-            "type": "org.gradle.api.publish.ivy.IvyPublication",
-            "member": "Method org.gradle.api.publish.ivy.IvyPublication.suppressIvyMetadataWarningsFor(java.lang.String)",
-            "acceptation": "Method added to complete GMM publishing functionality that is the default in 6.0",
-            "changes": [
-                "Method added to interface"
-            ]
-        },
-        {
-            "type": "org.gradle.api.publish.maven.MavenPublication",
-            "member": "Method org.gradle.api.publish.maven.MavenPublication.suppressAllPomMetadataWarnings()",
-            "acceptation": "Method added to complete GMM publishing functionality that is the default in 6.0",
-            "changes": [
-                "Method added to interface"
-            ]
-        },
-        {
-            "type": "org.gradle.api.publish.maven.MavenPublication",
-            "member": "Method org.gradle.api.publish.maven.MavenPublication.suppressPomMetadataWarningsFor(java.lang.String)",
-            "acceptation": "Method added to complete GMM publishing functionality that is the default in 6.0",
-            "changes": [
-                "Method added to interface"
-            ]
-        },
-        {
-            "type": "org.gradle.api.plugins.BasePluginConvention",
-            "member": "Method org.gradle.api.plugins.BasePluginConvention.getDistsDirectory()",
-            "acceptation": "This replaces getDistsDir",
-            "changes": [
-                "Abstract method has been added to this class"
-            ]
-        },
-        {
-            "type": "org.gradle.api.plugins.BasePluginConvention",
-            "member": "Method org.gradle.api.plugins.BasePluginConvention.getLibsDirectory()",
-            "acceptation": "This replaces getLibsDir",
-            "changes": [
-                "Abstract method has been added to this class"
->>>>>>> 9e8e4d14
             ]
         }
     ]
