--- conflicted
+++ resolved
@@ -113,10 +113,7 @@
 
         then:
         wasForked()
-<<<<<<< HEAD
-=======
         daemons.daemon.stops()
->>>>>>> 662b69d1
     }
 
     def "forks build to run when immutable jvm args set regardless of the environment"() {
@@ -144,26 +141,6 @@
         and:
         file('build.gradle') << """
             assert System.getProperty('some-prop') == 'some-value'
-<<<<<<< HEAD
-        """
-
-        then:
-        succeeds()
-
-        and:
-        wasForked()
-    }
-
-    def "does not fork build when immutable system property is set on command line with same value as current JVM"() {
-        def encoding = Charset.defaultCharset().name()
-
-        given:
-        buildScript """
-            task encoding {
-                doFirst { println "encoding = " + java.nio.charset.Charset.defaultCharset().name() }
-            }
-=======
->>>>>>> 662b69d1
         """
 
         then:
