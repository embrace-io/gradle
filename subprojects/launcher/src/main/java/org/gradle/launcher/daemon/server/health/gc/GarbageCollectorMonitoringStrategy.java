/*
 * Copyright 2016 the original author or authors.
 *
 * Licensed under the Apache License, Version 2.0 (the "License");
 * you may not use this file except in compliance with the License.
 * You may obtain a copy of the License at
 *
 *      http://www.apache.org/licenses/LICENSE-2.0
 *
 * Unless required by applicable law or agreed to in writing, software
 * distributed under the License is distributed on an "AS IS" BASIS,
 * WITHOUT WARRANTIES OR CONDITIONS OF ANY KIND, either express or implied.
 * See the License for the specific language governing permissions and
 * limitations under the License.
 */

package org.gradle.launcher.daemon.server.health.gc;

public enum GarbageCollectorMonitoringStrategy {
<<<<<<< HEAD
    ORACLE_PARALLEL_CMS("PS Old Gen", "PS Perm Gen", "PS MarkSweep", 1.5, 80, 80),
    ORACLE_6_CMS("CMS Old Gen", "CMS Perm Gen", "ConcurrentMarkSweep", 1.5, 80, 80),
    ORACLE_SERIAL("Tenured Gen", "Perm Gen", "MarkSweepCompact", 1.5, 80, 80),
    ORACLE_G1("G1 Old Gen", "G1 Perm Gen", "G1 Old Generation", 0.4, 75, 80),
    IBM_ALL("Java heap", "PermGen Not Used", "MarkSweepCompact", 0.8, 70, -1),
    UNKNOWN(null, null, null, -1, -1, -1);
=======
    ORACLE_PARALLEL_CMS("PS Old Gen", "PS MarkSweep", 1.2, 80),
    ORACLE_6_CMS("CMS Old Gen", "ConcurrentMarkSweep", 1.2, 80),
    ORACLE_SERIAL("Tenured Gen", "MarkSweepCompact", 1.2, 80),
    ORACLE_G1("G1 Old Gen", "G1 Old Generation", 0.4, 75),
    IBM_ALL("Java heap", "MarkSweepCompact", 0.8, 70),
    UNKNOWN(null, null, -1, -1);
>>>>>>> 056a32d8

    private final String tenuredPoolName;
    private final String permGenPoolName;
    private final String garbageCollectorName;
    private final double gcRateThreshold;
    private final int tenuredUsageThreshold;
    private final int permGenUsageThreshold;

    GarbageCollectorMonitoringStrategy(String tenuredPoolName, String permGenPoolName, String garbageCollectorName, double gcRateThreshold, int tenuredUsageThreshold, int permGenUsageThreshold) {
        this.tenuredPoolName = tenuredPoolName;
        this.permGenPoolName = permGenPoolName;
        this.garbageCollectorName = garbageCollectorName;
        this.gcRateThreshold = gcRateThreshold;
        this.tenuredUsageThreshold = tenuredUsageThreshold;
        this.permGenUsageThreshold = permGenUsageThreshold;
    }

    public String getTenuredPoolName() {
        return tenuredPoolName;
    }

    public String getGarbageCollectorName() {
        return garbageCollectorName;
    }

    public double getGcRateThreshold() {
        return gcRateThreshold;
    }

    public int getTenuredUsageThreshold() {
        return tenuredUsageThreshold;
    }

    public String getPermGenPoolName() {
        return permGenPoolName;
    }

    public int getPermGenUsageThreshold() {
        return permGenUsageThreshold;
    }
}<|MERGE_RESOLUTION|>--- conflicted
+++ resolved
@@ -17,21 +17,12 @@
 package org.gradle.launcher.daemon.server.health.gc;
 
 public enum GarbageCollectorMonitoringStrategy {
-<<<<<<< HEAD
-    ORACLE_PARALLEL_CMS("PS Old Gen", "PS Perm Gen", "PS MarkSweep", 1.5, 80, 80),
-    ORACLE_6_CMS("CMS Old Gen", "CMS Perm Gen", "ConcurrentMarkSweep", 1.5, 80, 80),
-    ORACLE_SERIAL("Tenured Gen", "Perm Gen", "MarkSweepCompact", 1.5, 80, 80),
+    ORACLE_PARALLEL_CMS("PS Old Gen", "PS Perm Gen", "PS MarkSweep", 1.2, 80, 80),
+    ORACLE_6_CMS("CMS Old Gen", "CMS Perm Gen", "ConcurrentMarkSweep", 1.2, 80, 80),
+    ORACLE_SERIAL("Tenured Gen", "Perm Gen", "MarkSweepCompact", 1.2, 80, 80),
     ORACLE_G1("G1 Old Gen", "G1 Perm Gen", "G1 Old Generation", 0.4, 75, 80),
     IBM_ALL("Java heap", "PermGen Not Used", "MarkSweepCompact", 0.8, 70, -1),
     UNKNOWN(null, null, null, -1, -1, -1);
-=======
-    ORACLE_PARALLEL_CMS("PS Old Gen", "PS MarkSweep", 1.2, 80),
-    ORACLE_6_CMS("CMS Old Gen", "ConcurrentMarkSweep", 1.2, 80),
-    ORACLE_SERIAL("Tenured Gen", "MarkSweepCompact", 1.2, 80),
-    ORACLE_G1("G1 Old Gen", "G1 Old Generation", 0.4, 75),
-    IBM_ALL("Java heap", "MarkSweepCompact", 0.8, 70),
-    UNKNOWN(null, null, -1, -1);
->>>>>>> 056a32d8
 
     private final String tenuredPoolName;
     private final String permGenPoolName;
