/*
 * Copyright 2023 the original author or authors.
 *
 * Licensed under the Apache License, Version 2.0 (the "License");
 * you may not use this file except in compliance with the License.
 * You may obtain a copy of the License at
 *
 *      http://www.apache.org/licenses/LICENSE-2.0
 *
 * Unless required by applicable law or agreed to in writing, software
 * distributed under the License is distributed on an "AS IS" BASIS,
 * WITHOUT WARRANTIES OR CONDITIONS OF ANY KIND, either express or implied.
 * See the License for the specific language governing permissions and
 * limitations under the License.
 */

package org.gradle.integtests.fixtures.problems

class KnownProblemIds {

    static void assertIsKnown(ReceivedProblem problem) {
        assert problem != null
        def definition = problem.definition
        def knownDefinition = KNOWN_DEFINITIONS.find { it ->
            def pattern = it.key
            definition.id.fqid ==~ pattern
        }?.value
        assert knownDefinition != null: "Unknown problem id: ${definition.id.fqid}"
        assert knownDefinition instanceof List: "Known problem definition must be a list of expected display names"
        def definitionWithMatchingDisplayName = knownDefinition.find { definition.id.displayName ==~ it }
        assert definitionWithMatchingDisplayName != null, "Unexpected display name for problem: '${definition.id.displayName}"

        def groupFqid = groupOf(definition.id.fqid)
        while (groupFqid != null) {
            def group = KNOWN_GROUPS[groupFqid]
            assert group != null: "Unknown problem group: ${groupFqid}"
            groupFqid = groupOf(groupFqid)
        }
    }

    private static def groupOf(String fqid) {
        int idx = fqid.lastIndexOf(':')
        if (idx > 0) {
            return fqid.substring(0, idx)
        } else {
            return null
        }
    }

    private static final Map<String, String> KNOWN_GROUPS = [
        'problems-api': 'Problems API',
        'validation': 'Validation',
        'compilation': 'Compilation',
        'deprecation': 'Deprecation',
        'compilation:java': 'Java compilation',
        'plugin-application': 'Plugin application',
        'task-selection': 'Task selection',
        'dependency-version-catalog': 'Version catalog',
        'compilation:groovy-dsl': 'Groovy DSL script compilation',
        'validation:property-validation': 'Property validation problems',
        'validation:type-validation': 'Gradle type validation',
        'validation:configuration-cache': 'Configuration cache',

        // dependency resolution failures
        'dependency-variant-resolution': 'Dependency variant resolution',

        // groups from integration tests
        'generic': 'Generic'
    ]

    /**
     * This map is used to validate that problems reported have known IDs, and display name.
     * <p>
     * Both the key and value is handled as a regular expression if the value is too dynamic.
     */
    private static final HashMap<String, List<String>> KNOWN_DEFINITIONS = [
        'problems-api:missing-id': ['Problem id must be specified'],
        'problems-api:unsupported-additional-data': ['Unsupported additional data type'],
        'compilation:groovy-dsl:compilation-failed': ['Groovy DSL script compilation problem'],
        // Flexible java compilation categories
        // The end of the category is matched with a regex, as there are many possible endings (and also changes with JDK versions)
        // See compiler.java for the full list of diagnostic codes we use as categories (we replace the dots with dashes)
        'compilation:java:compiler.*' : ['.*'],
        'compilation:java:initialization-failed': ['Java compilation initialization error'],
        'dependency-version-catalog:alias-not-finished': ['version catalog error'],
        'dependency-version-catalog:invalid-dependency-notation': ['Dependency version catalog problem'],
        'dependency-version-catalog:reserved-alias-name': ['version catalog error'],
        'dependency-version-catalog:catalog-file-does-not-exist': ['version catalog error'],
        'dependency-version-catalog:toml-syntax-error': ['Dependency version catalog problem'],
        'dependency-version-catalog:too-many-import-files': ['version catalog error'],
        'dependency-version-catalog:too-many-import-invocation': ['version catalog error'],
        'dependency-version-catalog:no-import-files': ['version catalog error'],
        'deprecation:buildsrc-script': ['BuildSrc script has been deprecated.'],
        'deprecation:creating-a-configuration-with-a-name-that-starts-with-detachedconfiguration': ['Creating a configuration with a name that starts with \'detachedConfiguration\' has been deprecated.'],
        'deprecation:custom-task-action': ['Custom Task action has been deprecated.'],
        'deprecation:executing-gradle-on-jvm-versions-and-lower': ['Executing Gradle on JVM versions 16 and lower has been deprecated.'],
        'deprecation:missing-java-toolchain-plugin': ['Using task ValidatePlugins without applying the Java Toolchain plugin.'],
        'deprecation:included-build-script': ['Included build script has been deprecated.'],
        'deprecation:included-build-task': ['Included build task has been deprecated.'],
        'deprecation:init-script': ['Init script has been deprecated.'],
        'deprecation:plugin': ['Plugin has been deprecated.'],
        'deprecation:plugin-script': ['Plugin script has been deprecated.'],
        'deprecation:the-detachedconfiguration-configuration-has-been-deprecated-for-consumption': ['The detachedConfiguration1 configuration has been deprecated for consumption.'],
<<<<<<< HEAD
        'deprecation:properties-should-be-assigned-using-the-propname-value-syntax-setting-a-property-via-the-gradle-generated-propname-value-or-propname-value-syntax-in-groovy-dsl': ['Properties should be assigned using the \'propName = value\' syntax. Setting a property via the Gradle-generated \'propName value\' or \'propName(value)\' syntax in Groovy DSL has been deprecated.'],
        'deprecation:repository-jcenter': ['The RepositoryHandler.jcenter() method has been deprecated.'],
=======
        'deprecation:configurations-acting-as-both-root-and-variant': ['Configurations should not act as both a resolution root and a variant simultaneously.'],
        'deprecation:properties-should-be-assigned-using-the-propname-value-syntax-setting-a-property-via-the-gradle-generated-propname-value-or-propname-value-syntax-in-groovy-dsl': ['Properties should be assigned using the \'propName = value\' syntax. Setting a property via the Gradle-generated \'propName value\' or \'propName\\(value\\)\' syntax in Groovy DSL has been deprecated.'],
        'deprecation:repository-jcenter' : ['The RepositoryHandler.jcenter\\(\\) method has been deprecated.'],
>>>>>>> 7fad1e51
        'task-selection:no-matches': ['No matches', 'cannot locate task'],
        'validation:configuration-cache:registration-of-listener-on-gradle-buildfinished-is-unsupported': ['registration of listener on \'Gradle.buildFinished\' is unsupported'],
        'validation:configuration-cache:invocation-of-task-project-at-execution-time-is-unsupported': ['invocation of \'Task.project\' at execution time is unsupported.'],
        'plugin-application:target-type-mismatch': ['Unexpected plugin type'],
        'task-selection:ambiguous-matches': ['Ambiguous matches'],
        'task-selection:selection-failed': ['Selection failed'],
        'task-selection:empty-path': ['Empty path'],
        'missing-task-name': ['Missing task name'],
        'empty-segments': ['Empty segments'],
        'validation:property-validation:annotation-invalid-in-context': ['Invalid annotation in context'],
        'validation:property-validation:cannot-use-optional-on-primitive-types': ['Property should be annotated with @Optional'],
        'validation:property-validation:cannot-write-output': ['Property is not writable'],
        'validation:property-validation:cannot-write-to-reserved-location': ['Cannot write to reserved location'],
        'validation:property-validation:conflicting-annotations': ['Type has conflicting annotation'],
        'validation:property-validation:ignored-property-must-not-be-annotated': ['Has wrong combination of annotations'],
        'validation:property-validation:implicit-dependency': ['Property has implicit dependency'],
        'validation:property-validation:incompatible-annotations': ['Incompatible annotations'],
        'validation:property-validation:incorrect-use-of-input-annotation': ['Incorrect use of @Input annotation'],
        'validation:property-validation:input-file-does-not-exist': ['Input file does not exist'],
        'validation:property-validation:missing-annotation': ['Missing annotation'],
        'validation:property-validation:missing-normalization-annotation': ['Missing normalization'],
        'validation:property-validation:nested-map-unsupported-key-type': ['Unsupported nested map key'],
        'validation:property-validation:nested-type-unsupported': ['Nested type unsupported'],
        'validation:property-validation:mutable-type-with-setter': ['Mutable type with setter'],
        'validation:property-validation:private-getter-must-not-be-annotated': ['Private property with wrong annotation'],
        'validation:property-validation:unexpected-input-file-type': ['Unexpected input file type'],
        'validation:property-validation:unsupported-notation': ['Property has unsupported value'],
        'validation:property-validation:unknown-implementation': ['Unknown property implementation'],
        'validation:property-validation:unknown-implementation-nested': ['Unknown property implementation'],
        'validation:property-validation:unsupported-value-type': ['Unsupported value type'],
        'validation:property-validation:unsupported-value-type-for-input': ['Unsupported value type for @Input annotation'],
        'validation:property-validation:value-not-set': ['Value not set'],
        'validation:type-validation:ignored-annotations-on-method': ['Ignored annotations on method'],
        'validation:type-validation:invalid-use-of-type-annotation': ['Incorrect use of type annotation'],
        'validation:type-validation:not-cacheable-without-reason': ['Not cacheable without reason'],
        'validation:configuration-cache:cannot-serialize-object-of-type-org-gradle-api-defaulttask-a-subtype-of-org-gradle-api-task-as-these-are-not-supported-with-the-configuration-cache': ['cannot serialize object of type \'org.gradle.api.DefaultTask\', a subtype of \'org.gradle.api.Task\', as these are not supported with the configuration cache.'],

        // dependency resolution failures
        'dependency-variant-resolution:configuration-not-compatible': ['Configuration selected by name is not compatible'],
        'dependency-variant-resolution:configuration-not-consumable': ['Configuration selected by name is not consumable'],
        'dependency-variant-resolution:configuration-does-not-exist': ['Configuration selected by name does not exist'],
        'dependency-variant-resolution:ambiguous-variants': ['Multiple variants exist that would match the request'],
        'dependency-variant-resolution:no-compatible-variants': ['No variants exist that would match the request'],
        'dependency-variant-resolution:no-variants-with-matching-capabilities': ['No variants exist with capabilities that would match the request'],

        'dependency-variant-resolution:ambiguous-artifact-transform': ['Multiple artifacts transforms exist that would satisfy the request'],
        'dependency-variant-resolution:no-compatible-artifact': ['No artifacts exist that would match the request'],
        'dependency-variant-resolution:ambiguous-artifacts': ['Multiple artifacts exist that would match the request'],
        'dependency-variant-resolution:unknown-artifact-selection-failure': ['Unknown artifact selection failure'],

        'dependency-variant-resolution:incompatible-multiple-nodes': ['Incompatible nodes of a single component were selected'],

        'dependency-variant-resolution:unknown-resolution-failure': ['Unknown resolution failure'],

        // integration test problems
        'deprecation:some-indirect-deprecation': ['Some indirect deprecation has been deprecated.'],
        'deprecation:some-invocation-feature': ['Some invocation feature has been deprecated.'],
        'deprecation:thing': ['Thing has been deprecated.'],
        'deprecation:typed-task': ['Typed task has been deprecated.'],
        'generic:deprecation:plugin': ['DisplayName'],
        'generic:type': ['label'],
        'generic:type0': ['This is the heading problem text0'],
        'generic:type1': ['This is the heading problem text1'],
        'generic:type2': ['This is the heading problem text2'],
        'generic:type3': ['This is the heading problem text3'],
        'generic:type4': ['This is the heading problem text4'],
        'generic:type5': ['This is the heading problem text5'],
        'generic:type6': ['This is the heading problem text6'],
        'generic:type7': ['This is the heading problem text7'],
        'generic:type8': ['This is the heading problem text8'],
        'generic:type9': ['This is the heading problem text9'],
        'generic:type11': ['inner'],
        'generic:type12': ['outer'],
    ]
}<|MERGE_RESOLUTION|>--- conflicted
+++ resolved
@@ -101,14 +101,9 @@
         'deprecation:plugin': ['Plugin has been deprecated.'],
         'deprecation:plugin-script': ['Plugin script has been deprecated.'],
         'deprecation:the-detachedconfiguration-configuration-has-been-deprecated-for-consumption': ['The detachedConfiguration1 configuration has been deprecated for consumption.'],
-<<<<<<< HEAD
-        'deprecation:properties-should-be-assigned-using-the-propname-value-syntax-setting-a-property-via-the-gradle-generated-propname-value-or-propname-value-syntax-in-groovy-dsl': ['Properties should be assigned using the \'propName = value\' syntax. Setting a property via the Gradle-generated \'propName value\' or \'propName(value)\' syntax in Groovy DSL has been deprecated.'],
-        'deprecation:repository-jcenter': ['The RepositoryHandler.jcenter() method has been deprecated.'],
-=======
         'deprecation:configurations-acting-as-both-root-and-variant': ['Configurations should not act as both a resolution root and a variant simultaneously.'],
         'deprecation:properties-should-be-assigned-using-the-propname-value-syntax-setting-a-property-via-the-gradle-generated-propname-value-or-propname-value-syntax-in-groovy-dsl': ['Properties should be assigned using the \'propName = value\' syntax. Setting a property via the Gradle-generated \'propName value\' or \'propName\\(value\\)\' syntax in Groovy DSL has been deprecated.'],
         'deprecation:repository-jcenter' : ['The RepositoryHandler.jcenter\\(\\) method has been deprecated.'],
->>>>>>> 7fad1e51
         'task-selection:no-matches': ['No matches', 'cannot locate task'],
         'validation:configuration-cache:registration-of-listener-on-gradle-buildfinished-is-unsupported': ['registration of listener on \'Gradle.buildFinished\' is unsupported'],
         'validation:configuration-cache:invocation-of-task-project-at-execution-time-is-unsupported': ['invocation of \'Task.project\' at execution time is unsupported.'],
